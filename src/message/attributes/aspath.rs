--- conflicted
+++ resolved
@@ -232,26 +232,13 @@
     I: Into<BgpASitem>,
 {
     fn from(v: T) -> Self {
-        let mut value = Vec::<BgpASitem>::new();
-        for q in v.into_iter() {
-            value.push(q.into());
-        }
-        BgpASpath { value }
+        BgpASpath { value: v.into_iter().map(|q| q.into()).collect() }
     }
 }
 
 impl BgpASpath {
     pub fn new() -> BgpASpath {
         BgpASpath { value: Vec::new() }
-    }
-<<<<<<< HEAD
-    pub fn from<T: std::convert::Into<BgpASitem>>(sv: Vec<T>) -> BgpASpath {
-=======
-    pub fn from<T: std::convert::Into<BgpAS>, I: IntoIterator<Item=T>>(sv: I) -> BgpASpath {
->>>>>>> 925c0bc9
-        BgpASpath {
-            value: sv.into_iter().map(|q| q.into()).collect(),
-        }
     }
     pub fn decode_from(peer: &BgpSessionParams, buf: &[u8]) -> Result<BgpASpath, BgpError> {
         if buf.len() < 2 {
